--- conflicted
+++ resolved
@@ -31,11 +31,8 @@
   2. SQL injection risk in query builder..."
 ```
 
-<<<<<<< HEAD
-=======
 [See it in action →](./docs/demo.gif)
 
->>>>>>> ae76b239
 ---
 
 ## 🎯 Why VibeSec?
