--- conflicted
+++ resolved
@@ -22,11 +22,7 @@
     'run-benchmark.ts',
     'tests/**',
     'benchmark-results/**',
-<<<<<<< HEAD
     'bun-benchmark-results.json'
-=======
-    'bun-benchmark-results.json',
->>>>>>> ec400396
   ],
   rules: {
     '@typescript-eslint/explicit-function-return-type': 'warn',
