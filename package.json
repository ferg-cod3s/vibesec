--- conflicted
+++ resolved
@@ -8,20 +8,12 @@
     "vibesec-mcp": "./bin/vibesec-mcp"
   },
   "scripts": {
-    "build": "tsc && node copy-assets.js",
-    "build:bun": "tsc && bun copy-assets.js",
+    "build": "tsc && bun copy-assets.js",
     "dev": "bun run cli/index.ts",
     "mcp": "bun run bin/vibesec-mcp",
-<<<<<<< HEAD
-    "test": "jest",
-    "test:bun": "bun test",
-    "test:coverage": "jest --coverage",
-    "test:mcp": "jest tests/mcp",
-=======
     "test": "bun test",
     "test:coverage": "bun test --coverage",
     "test:mcp": "bun test tests/mcp",
->>>>>>> ae76b239
     "benchmark": "bun --expose-gc run scripts/run-benchmarks.ts",
     "lint": "eslint . --ext .ts",
     "format": "prettier --write \"**/*.{ts,json,md}\"",
