--- conflicted
+++ resolved
@@ -1,9 +1,5 @@
 import { RegexAnalyzer } from '../../scanner/analyzers/regex';
-<<<<<<< HEAD
-import { Rule, Pattern, Severity, Category } from '../../scanner/core/types';
-=======
 import { Rule, Severity, Category } from '../../scanner/core/types';
->>>>>>> ec400396
 
 describe('RegexAnalyzer', () => {
   const analyzer = new RegexAnalyzer();
