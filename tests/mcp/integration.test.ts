/**
 * End-to-end integration tests for VibeSec MCP Server
 *
 * Tests the complete MCP server workflow:
 * 1. Server initialization
 * 2. Tool registration
 * 3. Tool discovery (tools/list)
 * 4. Tool execution (tools/call)
 */

import { MCPServer } from '../../src/mcp/server';
import { BaseTransport } from '../../src/mcp/transport/base';
import { MCPRequest, MCPResponse, MCPNotification } from '../../src/mcp/types';
import { vibesecScanTool } from '../../src/mcp/tools/scan';
import { vibesecListRulesTool } from '../../src/mcp/tools/list-rules';
import { writeFile, mkdir } from 'fs/promises';
import { join } from 'path';

/**
 * Mock transport for testing
 * Simulates MCP communication without actual stdio
 */
class MockTransport extends BaseTransport {
  private requestQueue: MCPRequest[] = [];
  private responseQueue: Array<MCPResponse | MCPNotification> = [];

  /**
   * Queue a request to be processed
   */
  queueRequest(request: MCPRequest): void {
    this.requestQueue.push(request);
  }

  /**
   * Get the last response sent
   */
  getLastResponse(): MCPResponse | MCPNotification | undefined {
    return this.responseQueue[this.responseQueue.length - 1];
  }

  /**
   * Get all responses
   */
  getAllResponses(): Array<MCPResponse | MCPNotification> {
    return [...this.responseQueue];
  }

  /**
   * Clear response queue
   */
  clearResponses(): void {
    this.responseQueue = [];
  }

  async send(message: MCPResponse | MCPNotification): Promise<void> {
    this.responseQueue.push(message);
  }

  async receive(): Promise<MCPRequest> {
    if (this.requestQueue.length === 0) {
      throw new Error('No requests in queue');
    }
    return this.requestQueue.shift()!;
  }

  async close(): Promise<void> {
    this.running = false;
    this.requestQueue = [];
    this.responseQueue = [];
  }
}

describe('MCP Server End-to-End Integration', () => {
  const testDir = join(process.cwd(), 'tests', 'mcp', 'fixtures', 'integration-test');

  describe('Server Lifecycle', () => {
    it('should initialize and register tools', async () => {
      const transport = new MockTransport();
      const config = {
        name: 'vibesec-test',
        version: '1.0.0',
        capabilities: ['tools' as const],
      };

      const server = new MCPServer(config, transport);

      // Register tools
      server.registerTool(vibesecScanTool);
      server.registerTool(vibesecListRulesTool);

      expect(server.getTool('vibesec_scan')).toBeTruthy();
      expect(server.getTool('vibesec_list_rules')).toBeTruthy();
      expect(server.getTools().length).toBe(2);
    });

    it('should handle initialize request', async () => {
      const transport = new MockTransport();
      const server = new MCPServer(
        {
          name: 'vibesec-test',
          version: '1.0.0',
          capabilities: ['tools' as const],
        },
        transport
      );

      // Queue initialize request
      transport.queueRequest({
        id: 1,
        jsonrpc: '2.0',
        method: 'initialize',
        params: {
          clientName: 'test-client',
          clientVersion: '1.0.0',
        },
      });

      // Process one request
      const request = await transport.receive();
      const response = await (server as any).handleRequest(request);
      await transport.send(response);

      const lastResponse = transport.getLastResponse() as MCPResponse;
      expect(lastResponse.id).toBe(1);
      expect(lastResponse.result).toBeTruthy();

      const initResult = lastResponse.result as { name: string, capabilities: any };
      expect(initResult.name).toBe('vibesec-test');
      expect(initResult.capabilities).toBeTruthy();
    });

    it('should list registered tools', async () => {
      const transport = new MockTransport();
      const server = new MCPServer(
        {
          name: 'vibesec-test',
          version: '1.0.0',
          capabilities: ['tools' as const],
        },
        transport
      );

      server.registerTool(vibesecScanTool);
      server.registerTool(vibesecListRulesTool);

      // Queue tools/list request
      transport.queueRequest({
        id: 2,
        jsonrpc: '2.0',
        method: 'tools/list',
        params: {},
      });

      const request = await transport.receive();
      const response = await (server as any).handleRequest(request);
      await transport.send(response);

      const lastResponse = transport.getLastResponse() as MCPResponse;
      expect(lastResponse.id).toBe(2);
      expect(lastResponse.result).toBeTruthy();

      const toolsListResult = lastResponse.result as { tools: any[] };
      expect(toolsListResult.tools).toBeInstanceOf(Array);
      expect(toolsListResult.tools.length).toBe(2);

      const toolNames = toolsListResult.tools.map((t: any) => t.name);
      expect(toolNames).toContain('vibesec_scan');
      expect(toolNames).toContain('vibesec_list_rules');
    });
  });

  describe('Tool Execution', () => {
    it('should execute vibesec_list_rules tool', async () => {
      const transport = new MockTransport();
      const server = new MCPServer(
        {
          name: 'vibesec-test',
          version: '1.0.0',
          capabilities: ['tools' as const],
        },
        transport
      );

      server.registerTool(vibesecListRulesTool);

      // Queue tools/call request for list-rules
      transport.queueRequest({
        id: 3,
        jsonrpc: '2.0',
        method: 'tools/call',
        params: {
          name: 'vibesec_list_rules',
          arguments: {
            category: 'secrets',
          },
        },
      });

      const request = await transport.receive();
      const response = await (server as any).handleRequest(request);
      await transport.send(response);

      const lastResponse = transport.getLastResponse() as MCPResponse;
      expect(lastResponse.id).toBe(3);
      expect(lastResponse.error).toBeUndefined();
      expect(lastResponse.result).toBeTruthy();

      const listRulesResult = lastResponse.result as { rules: any[], totalRules: number };
      expect(listRulesResult.rules).toBeInstanceOf(Array);
      expect(listRulesResult.totalRules).toBeGreaterThanOrEqual(0);
    });

    it('should execute vibesec_scan tool', async () => {
      // Create test file
      await mkdir(testDir, { recursive: true });
      const testFile = join(testDir, 'test-scan.ts');
      await writeFile(
        testFile,
        `
const API_KEY = "sk-test123456";
const password = "admin";
      `.trim()
      );

      const transport = new MockTransport();
      const server = new MCPServer(
        {
          name: 'vibesec-test',
          version: '1.0.0',
          capabilities: ['tools' as const],
        },
        transport
      );

      server.registerTool(vibesecScanTool);

      // Queue tools/call request for scan
      transport.queueRequest({
        id: 4,
        jsonrpc: '2.0',
        method: 'tools/call',
        params: {
          name: 'vibesec_scan',
          arguments: {
            files: [testFile],
            basePath: testDir,
          },
        },
      });

      const request = await transport.receive();
      const response = await (server as any).handleRequest(request);
      await transport.send(response);

      const lastResponse = transport.getLastResponse() as MCPResponse;
      expect(lastResponse.id).toBe(4);
      expect(lastResponse.error).toBeUndefined();
      expect(lastResponse.result).toBeTruthy();

      const result = lastResponse.result as { findings: any[], summary: any, scan: any, status: string };
      expect(result.findings).toBeInstanceOf(Array);
      expect(result.summary).toBeTruthy();
      expect(result.scan).toBeTruthy();
      expect(result.status).toBeTruthy();
    });
  });

  describe('Error Handling', () => {
    it('should handle invalid method', async () => {
      const transport = new MockTransport();
      const server = new MCPServer(
        {
          name: 'vibesec-test',
          version: '1.0.0',
          capabilities: ['tools' as const],
        },
        transport
      );

      transport.queueRequest({
        id: 5,
        jsonrpc: '2.0',
        method: 'invalid/method',
        params: {},
      });

      const request = await transport.receive();
      const response = await (server as any).handleRequest(request);
      await transport.send(response);

      const lastResponse = transport.getLastResponse() as MCPResponse;
      expect(lastResponse.id).toBe(5);
      expect(lastResponse.error).toBeTruthy();
      expect(lastResponse.error?.code).toBe(-32601); // Method not found
    });

    it('should handle tool not found', async () => {
      const transport = new MockTransport();
      const server = new MCPServer(
        {
          name: 'vibesec-test',
          version: '1.0.0',
          capabilities: ['tools' as const],
        },
        transport
      );

      transport.queueRequest({
        id: 6,
        jsonrpc: '2.0',
        method: 'tools/call',
        params: {
          name: 'nonexistent_tool',
          arguments: {},
        },
      });

      const request = await transport.receive();
      const response = await (server as any).handleRequest(request);
      await transport.send(response);

      const lastResponse = transport.getLastResponse() as MCPResponse;
      expect(lastResponse.id).toBe(6);
      expect(lastResponse.error).toBeTruthy();
<<<<<<< HEAD
      expect(lastResponse.error?.code).toBe(-32002); // Tool not found
=======
      expect(lastResponse.error.code).toBe(-32001); // Tool not found
>>>>>>> c9118022
    });

    it('should handle invalid tool arguments', async () => {
      const transport = new MockTransport();
      const server = new MCPServer(
        {
          name: 'vibesec-test',
          version: '1.0.0',
          capabilities: ['tools' as const],
        },
        transport
      );

      server.registerTool(vibesecScanTool);

      transport.queueRequest({
        id: 7,
        jsonrpc: '2.0',
        method: 'tools/call',
        params: {
          name: 'vibesec_scan',
          arguments: {
            files: 'invalid', // Should be array
          },
        },
      });

      const request = await transport.receive();
      const response = await (server as any).handleRequest(request);
      await transport.send(response);

      const lastResponse = transport.getLastResponse() as MCPResponse;
      expect(lastResponse.id).toBe(7);
      expect(lastResponse.error).toBeTruthy();
    });
  });

  describe('Complete Workflow', () => {
    it('should demonstrate a complete AI assistant interaction', async () => {
      // This test demonstrates the typical workflow of an AI assistant
      // using VibeSec through MCP

      const transport = new MockTransport();
      const server = new MCPServer(
        {
          name: 'vibesec',
          version: '1.0.0',
          capabilities: ['tools' as const],
        },
        transport
      );

      server.registerTool(vibesecScanTool);
      server.registerTool(vibesecListRulesTool);

      // Step 1: Initialize connection
      transport.queueRequest({
        id: 'init',
        jsonrpc: '2.0',
        method: 'initialize',
        params: {
          clientName: 'claude-code',
          clientVersion: '1.0.0',
        },
      });

      let request = await transport.receive();
      let response = await (server as any).handleRequest(request);
      await transport.send(response);
      expect((transport.getLastResponse() as MCPResponse).error).toBeUndefined();

      // Step 2: Discover available tools
      transport.queueRequest({
        id: 'list-tools',
        jsonrpc: '2.0',
        method: 'tools/list',
        params: {},
      });

      request = await transport.receive();
      response = await (server as any).handleRequest(request);
      await transport.send(response);

      const toolsResponse = transport.getLastResponse() as MCPResponse;
      const toolsResult = toolsResponse.result as { tools: any[] };
      expect(toolsResult.tools.length).toBe(2);

      // Step 3: List available security rules
      transport.queueRequest({
        id: 'list-rules',
        jsonrpc: '2.0',
        method: 'tools/call',
        params: {
          name: 'vibesec_list_rules',
          arguments: {},
        },
      });

      request = await transport.receive();
      response = await (server as any).handleRequest(request);
      await transport.send(response);

      const rulesResponse = transport.getLastResponse() as MCPResponse;
      const rulesResult = rulesResponse.result as { rules: any[] };
      expect(rulesResult.rules).toBeTruthy();

      // Step 4: Scan a file
      await mkdir(testDir, { recursive: true });
      const testFile = join(testDir, 'workflow-test.ts');
      await writeFile(testFile, 'const secret = "sk-prod-key123";');

      transport.queueRequest({
        id: 'scan-file',
        jsonrpc: '2.0',
        method: 'tools/call',
        params: {
          name: 'vibesec_scan',
          arguments: {
            files: [testFile],
            basePath: testDir,
          },
        },
      });

      request = await transport.receive();
      response = await (server as any).handleRequest(request);
      await transport.send(response);

      const scanResponse = transport.getLastResponse() as MCPResponse;
      const scanResult = scanResponse.result as { findings: any[], summary: any, status: string };
      expect(scanResult.findings).toBeTruthy();
      expect(scanResult.summary).toBeTruthy();
      expect(scanResult.status).toBeTruthy();

      // Verify all 4 requests succeeded
      const allResponses = transport.getAllResponses();
      expect(allResponses.length).toBe(4);
      expect(allResponses.every((r) => !(r as MCPResponse).error)).toBe(true);
    });
  });
});<|MERGE_RESOLUTION|>--- conflicted
+++ resolved
@@ -124,7 +124,7 @@
       expect(lastResponse.id).toBe(1);
       expect(lastResponse.result).toBeTruthy();
 
-      const initResult = lastResponse.result as { name: string, capabilities: any };
+      const initResult = lastResponse.result as { name: string; capabilities: any };
       expect(initResult.name).toBe('vibesec-test');
       expect(initResult.capabilities).toBeTruthy();
     });
@@ -205,7 +205,7 @@
       expect(lastResponse.error).toBeUndefined();
       expect(lastResponse.result).toBeTruthy();
 
-      const listRulesResult = lastResponse.result as { rules: any[], totalRules: number };
+      const listRulesResult = lastResponse.result as { rules: any[]; totalRules: number };
       expect(listRulesResult.rules).toBeInstanceOf(Array);
       expect(listRulesResult.totalRules).toBeGreaterThanOrEqual(0);
     });
@@ -257,7 +257,12 @@
       expect(lastResponse.error).toBeUndefined();
       expect(lastResponse.result).toBeTruthy();
 
-      const result = lastResponse.result as { findings: any[], summary: any, scan: any, status: string };
+      const result = lastResponse.result as {
+        findings: any[];
+        summary: any;
+        scan: any;
+        status: string;
+      };
       expect(result.findings).toBeInstanceOf(Array);
       expect(result.summary).toBeTruthy();
       expect(result.scan).toBeTruthy();
@@ -322,11 +327,7 @@
       const lastResponse = transport.getLastResponse() as MCPResponse;
       expect(lastResponse.id).toBe(6);
       expect(lastResponse.error).toBeTruthy();
-<<<<<<< HEAD
-      expect(lastResponse.error?.code).toBe(-32002); // Tool not found
-=======
-      expect(lastResponse.error.code).toBe(-32001); // Tool not found
->>>>>>> c9118022
+      expect(lastResponse.error?.code).toBe(-32001); // Tool not found
     });
 
     it('should handle invalid tool arguments', async () => {
@@ -456,7 +457,7 @@
       await transport.send(response);
 
       const scanResponse = transport.getLastResponse() as MCPResponse;
-      const scanResult = scanResponse.result as { findings: any[], summary: any, status: string };
+      const scanResult = scanResponse.result as { findings: any[]; summary: any; status: string };
       expect(scanResult.findings).toBeTruthy();
       expect(scanResult.summary).toBeTruthy();
       expect(scanResult.status).toBeTruthy();
